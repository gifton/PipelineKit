# Installation Guide

PipelineKit supports multiple installation methods to fit your workflow.

## Requirements

- Swift 5.10 or later
- Xcode 15.0 or later (for Xcode integration)
- macOS 13.0+ / iOS 17.0+ / tvOS 16.0+ / watchOS 9.0+

## Swift Package Manager (Recommended)

### Xcode Integration

1. Open your project in Xcode
2. Go to **File** � **Add Package Dependencies...**
3. Enter the repository URL:
   ```
   https://github.com/gifton/PipelineKit.git
   ```
<<<<<<< HEAD
4. Choose version requirements (e.g., "Up to Next Major" from 0.3.0)
=======
4. Choose version requirements (e.g., "Up to Next Major" from 0.2.0)
>>>>>>> beb998ac
5. Click **Add Package**
6. Select the products you want to add to your targets

### Package.swift

Add PipelineKit to your `Package.swift` manifest:

```swift
// swift-tools-version: 6.0
import PackageDescription

let package = Package(
    name: "YourPackage",
    platforms: [
        .macOS(.v14),
        .iOS(.v17),
        .tvOS(.v17),
        .watchOS(.v10)
    ],
    dependencies: [
<<<<<<< HEAD
        .package(url: "https://github.com/gifton/PipelineKit.git", from: "0.3.0")
=======
        .package(url: "https://github.com/gifton/PipelineKit.git", from: "0.2.0")
>>>>>>> beb998ac
    ],
    targets: [
        .target(
            name: "YourTarget",
            dependencies: ["PipelineKit"]
        ),
        .testTarget(
            name: "YourTargetTests",
            dependencies: ["YourTarget", "PipelineKit"]
        )
    ]
)
```

### Version Requirements

You can specify version requirements in several ways:

```swift
// Exact version
<<<<<<< HEAD
.package(url: "...", exact: "0.3.0")
=======
.package(url: "...", exact: "0.2.0")
>>>>>>> beb998ac

// Version range
.package(url: "...", "0.3.0"..<"0.4.0")

// From version
<<<<<<< HEAD
.package(url: "...", from: "0.3.0")

// Up to next major
.package(url: "...", .upToNextMajor(from: "0.3.0"))

// Up to next minor
.package(url: "...", .upToNextMinor(from: "0.3.0"))
=======
.package(url: "...", from: "0.2.0")

// Up to next major
.package(url: "...", .upToNextMajor(from: "0.2.0"))

// Up to next minor
.package(url: "...", .upToNextMinor(from: "0.2.0"))
>>>>>>> beb998ac

// Branch
.package(url: "...", branch: "main")

// Commit
.package(url: "...", revision: "abc123")
```

## Command Line

### Clone and Build

```bash
# Clone the repository
git clone https://github.com/gifton/PipelineKit.git
cd PipelineKit

# Build the package
swift build

# Run tests
swift test

# Build for release
swift build -c release
```

### Using as a Dependency

Create a new Swift package that depends on PipelineKit:

```bash
mkdir MyApp
cd MyApp
swift package init --type executable

# Edit Package.swift to add PipelineKit dependency
# Then resolve dependencies
swift package resolve
swift build
```

## CocoaPods

**Note**: CocoaPods support is planned for a future release.

```ruby
# Podfile (Coming Soon)
pod 'PipelineKit', '~> 0.3.0'
```

## Carthage

**Note**: Carthage support is planned for a future release.

```
# Cartfile (Coming Soon)
<<<<<<< HEAD
github "gifton/PipelineKit" ~> 0.3.0
=======
github "gifton/PipelineKit" ~> 0.2.0
>>>>>>> beb998ac
```

## Manual Installation

While not recommended, you can manually add PipelineKit to your project:

1. Download the source code
2. Drag the `Sources/PipelineKit` folder into your Xcode project
3. Ensure the files are added to your target

**Note**: Manual installation requires you to manage updates yourself and may cause issues with dependencies.

## Verification

After installation, verify PipelineKit is working:

```swift
import PipelineKit

// Create a simple test
let metadata = DefaultCommandMetadata(userID: "test")
let context = CommandContext(metadata: metadata)
print("PipelineKit installed successfully!")
```

## Updating

### Swift Package Manager

Update to the latest version:

```bash
swift package update
```

Or in Xcode:
1. Navigate to your project settings
2. Select "Package Dependencies"
3. Select PipelineKit
4. Click "Update to Latest Package Versions"

## Platform-Specific Notes

### Linux

PipelineKit builds on Linux. Ensure you have Swift installed. Some transports (e.g., UDP via Network framework) may require alternative backends on non‑Apple platforms:

```bash
# Ubuntu
apt-get install swift

# Using Docker
docker run --rm -it swift:5.10
```

### Windows

Windows support is experimental. Use the official Swift for Windows installer.

## Troubleshooting

### "No such module 'PipelineKit'"

1. Ensure the package is properly added to your target dependencies
2. Clean build folder: **Product** � **Clean Build Folder** (�K)
3. Resolve packages: **File** � **Packages** � **Resolve Package Versions**

### "Package.resolved file is corrupted"

```bash
rm Package.resolved
swift package resolve
```

### "Cannot find package"

Ensure you have internet connectivity and the repository URL is correct.

## Next Steps

- Follow the [Quick Start](quick-start.md) guide
- Read about [Architecture](../guides/architecture.md)
- Check out [Examples](../tutorials/basic-usage.md)<|MERGE_RESOLUTION|>--- conflicted
+++ resolved
@@ -18,11 +18,7 @@
    ```
    https://github.com/gifton/PipelineKit.git
    ```
-<<<<<<< HEAD
 4. Choose version requirements (e.g., "Up to Next Major" from 0.3.0)
-=======
-4. Choose version requirements (e.g., "Up to Next Major" from 0.2.0)
->>>>>>> beb998ac
 5. Click **Add Package**
 6. Select the products you want to add to your targets
 
@@ -43,11 +39,7 @@
         .watchOS(.v10)
     ],
     dependencies: [
-<<<<<<< HEAD
         .package(url: "https://github.com/gifton/PipelineKit.git", from: "0.3.0")
-=======
-        .package(url: "https://github.com/gifton/PipelineKit.git", from: "0.2.0")
->>>>>>> beb998ac
     ],
     targets: [
         .target(
@@ -68,17 +60,12 @@
 
 ```swift
 // Exact version
-<<<<<<< HEAD
 .package(url: "...", exact: "0.3.0")
-=======
-.package(url: "...", exact: "0.2.0")
->>>>>>> beb998ac
 
 // Version range
 .package(url: "...", "0.3.0"..<"0.4.0")
 
 // From version
-<<<<<<< HEAD
 .package(url: "...", from: "0.3.0")
 
 // Up to next major
@@ -86,15 +73,6 @@
 
 // Up to next minor
 .package(url: "...", .upToNextMinor(from: "0.3.0"))
-=======
-.package(url: "...", from: "0.2.0")
-
-// Up to next major
-.package(url: "...", .upToNextMajor(from: "0.2.0"))
-
-// Up to next minor
-.package(url: "...", .upToNextMinor(from: "0.2.0"))
->>>>>>> beb998ac
 
 // Branch
 .package(url: "...", branch: "main")
@@ -152,12 +130,8 @@
 
 ```
 # Cartfile (Coming Soon)
-<<<<<<< HEAD
 github "gifton/PipelineKit" ~> 0.3.0
-=======
-github "gifton/PipelineKit" ~> 0.2.0
->>>>>>> beb998ac
-```
+
 
 ## Manual Installation
 
