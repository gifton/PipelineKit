--- conflicted
+++ resolved
@@ -441,11 +441,7 @@
 
 ```swift
 dependencies: [
-<<<<<<< HEAD
     .package(url: "https://github.com/gifton/PipelineKit.git", from: "0.3.0")
-=======
-    .package(url: "https://github.com/gifton/PipelineKit.git", from: "0.2.0")
->>>>>>> beb998ac
 ]
 ```
 
